--- conflicted
+++ resolved
@@ -20,14 +20,6 @@
 import logging
 import numpy as np
 import os
-<<<<<<< HEAD
-import sys
-from pyem import mrc
-from pyem import plot
-from pyem import star
-from pyem import util
-from pyem import vop
-=======
 import os.path
 import sys
 import time
@@ -35,7 +27,6 @@
 from pyem import mrc
 from pyem import star
 from pyem import util
->>>>>>> a58639bd
 
 
 def main(args):
@@ -47,13 +38,10 @@
     os.environ["OMP_NUM_THREADS"] = str(args.threads)
     os.environ["OPENBLAS_NUM_THREADS"] = str(args.threads)
     os.environ["MKL_NUM_THREADS"] = str(args.threads)
-<<<<<<< HEAD
-=======
     os.environ["NUMBA_NUM_THREADS"] = str(args.threads)
 
     outdir = os.path.dirname(args.output)
     outbase = os.path.basename(args.output)
->>>>>>> a58639bd
 
     dfs = [star.parse_star(inp, keep_index=False) for inp in args.input]
     size_err = np.array(args.input)[np.where(~np.equal([df.shape[0] for df in dfs[1:]], dfs[0].shape[0]))]
@@ -61,32 +49,6 @@
         log.error("All files must have same number of particles. Offending files:\n%s" % ", ".join(size_err))
         return 1
 
-<<<<<<< HEAD
-
-
-    return 0
-
-
-def qgram(q0):
-    q = q0.copy()
-    dots = np.abs(q.dot(q.T))
-    dots[dots > 1.0] = 1.0  # Unity is sometimes exceeded due to rounding errors.
-    d = 2 * np.arccos(dots)
-    d[d > np.pi / 2] = np.pi - d[d > np.pi / 2]  # Accounts for projection ambiguity.
-    d += 1e-6  # TODO Set intelligently (zeros are bad).
-    d = d ** 2
-    # Formula takes distance matrix to inner product (Gram) matrix.
-    g = -(np.eye(d.shape[0]) - 1. / d.shape[0]).dot(d).dot(
-        np.eye(d.shape[0]) - 1. / d.shape[0]) / 2
-    return g
-
-
-def qpca(q):
-    g = qgram(q)
-    vals, vecs = np.linalg.eigh(g)
-    x = vecs[:, [-1, -2, -3]].dot(np.diag(np.sqrt(vals[[-1, -2, -3]])))
-    return x
-=======
     dfo = dfs[0]
     dfn = dfs[1]
 
@@ -142,17 +104,11 @@
         util.write_q_series(vol, keyq_exp, os.path.join(outdir, volbase), psz=psz, order=args.spline_order)
 
     return 0
->>>>>>> a58639bd
 
 
 if __name__ == "__main__":
     import argparse
     parser = argparse.ArgumentParser()
-<<<<<<< HEAD
-    parser.add_argument("input", nargs="*")
-    parser.add_argument("output")
-    parser.add_argument("--sample", type=int)
-=======
     parser.add_argument("original")
     parser.add_argument("new")
     parser.add_argument("output")
@@ -162,6 +118,5 @@
     parser.add_argument("--spline-order", "-ord", default=3)
     parser.add_argument("--outlier-radius", "-or", default=90.)
     parser.add_argument("--outlier-length", "-ol", default=25.)
->>>>>>> a58639bd
     parser.add_argument("--threads", "-j", type=int)
     sys.exit(main(parser.parse_args()))