--- conflicted
+++ resolved
@@ -598,11 +598,7 @@
     if Relion.MICROGRAPHORIGINALPIXELSIZE in df and Relion.MICROGRAPHPIXELSIZE in df:
         df[Relion.MICROGRAPHBINNING] = df[Relion.MICROGRAPHPIXELSIZE] / df[Relion.MICROGRAPHORIGINALPIXELSIZE]
 
-<<<<<<< HEAD
-    sync_origins_from_angst(df, inplace = True)
-=======
     sync_origins_from_angst(df, inplace=True)
->>>>>>> c1a94f71
 
     if Relion.ORIGINZANGST in df:
         df[Relion.IMAGEDIMENSION] = 3
