# Copyright (C) 2018 Daniel Asarnow
# University of California, San Francisco
#
# This program is free software: you can redistribute it and/or modify
# it under the terms of the GNU General Public License as published by
# the Free Software Foundation, either version 3 of the License, or
# (at your option) any later version.
#
# This program is distributed in the hope that it will be useful,
# but WITHOUT ANY WARRANTY; without even the implied warranty of
# MERCHANTABILITY or FITNESS FOR A PARTICULAR PURPOSE.  See the
# GNU General Public License for more details.
#
# You should have received a copy of the GNU General Public License
# along with this program.  If not, see <http://www.gnu.org/licenses/>.
import numba
import numpy as np


@numba.jit(nopython=True)
def _qconj(q, p):
    p[0] = q[0]
    p[1] = -q[1]
    p[2] = -q[2]
    p[3] = -q[3]
    return p


@numba.guvectorize(["void(float64[:], float64[:])"],
                   "(m)->(m)", nopython=True, cache=True)
def qconj(q, p):
    _qconj(q, p)


@numba.jit(nopython=True)
def _qtimes(q1, q2, q3):
    q3[0] = q1[0] * q2[0] - (q1[1] * q2[1] + q1[2] * q2[2] + q1[3] * q2[3])
    q3[1] = q1[2] * q2[3] - q1[3] * q2[2] + q1[0] * q2[1] + q2[0] * q1[1]
    q3[2] = q1[3] * q2[1] - q1[1] * q2[3] + q1[0] * q2[2] + q2[0] * q1[2]
    q3[3] = q1[1] * q2[2] - q1[2] * q2[1] + q1[0] * q2[3] + q2[0] * q1[3]
    return q3


@numba.guvectorize(["void(float64[:], float64[:], float64[:])"],
                   "(m),(m)->(m)", nopython=True, cache=True)
def qtimes(q1, q2, q3):
    _qtimes(q1, q2, q3)


@numba.jit(nopython=True)
def _qsqrt(q, p):
    p[0] = q[0] + 1
    p[1:] = q[1:]
    p[:] = p[:] / np.sqrt(2 * (1 + q[0]))
    return p


@numba.guvectorize(["void(float64[:], float64[:])"],
                   "(m)->(m)", nopython=True, cache=True)
def qsqrt(q, p):
    _qsqrt(q, p)


@numba.jit(cache=True, nopython=True, nogil=True)
def qslerp(q1, q2, t, longest=False):
    cos_half_theta = np.dot(q1, q2)
    if cos_half_theta >= 1.0:
        return q1.copy()
    if longest:
        if cos_half_theta > 0:
            cos_half_theta = -cos_half_theta
            q1 = -q1
    elif cos_half_theta < 0:
        cos_half_theta = -cos_half_theta
        q1 = -q1
    half_theta = np.arccos(cos_half_theta)
    sin_half_theta = np.sqrt(1 - cos_half_theta * cos_half_theta)
    if np.abs(sin_half_theta) < 1E-12:
        return (q1 + q2) / 2
    a = np.sin((1 - t) * half_theta)
    b = np.sin(t * half_theta)
    return (q1 * a + q2 * b) / sin_half_theta


@numba.jit(cache=False, nopython=True, parallel=True)
def cdistq(q1, q2, d):
    # if q2 is None:
    #     q2 = q1
    # if out is None:
    # d = np.zeros((len(q1), len(q2)), dtype=q1.dtype)
    # else:
    #     d = out
    #     assert len(d) == len(q1)
    #     assert len(d[0]) == len(q2)
    pi_half = np.pi / 2
    for i in numba.prange(d.shape[0]):
        for j in range(d.shape[1]):
            v = np.abs(np.sum(q1[i] * q2[j]))
            if v > 1.0:
                v = 1.0
            v = np.arccos(v)
            v *= 2
            if v > pi_half:
                v = np.pi - v
<<<<<<< HEAD
            # v += 1e-6
=======
#             v += 1e-6
>>>>>>> a58639bd
            v **= 2
            v *= -0.5
            d[i, j] = v
    return d


@numba.jit(cache=False, nopython=True, parallel=True)
def pdistq(q1, d):
    pi_half = np.pi / 2
    for i in numba.prange(d.shape[0]):
        d[i, i] = 0.0
        for j in range(i + 1, d.shape[1]):
            v = np.abs(np.sum(q1[i] * q1[j]))
            if v > 1.0:
                v = 1.0
            v = np.arccos(v)
            v *= 2
            if v > pi_half:
                v = np.pi - v
<<<<<<< HEAD
            # v += 1e-6
=======
#             v += 1e-6
>>>>>>> a58639bd
            v **= 2
            v *= -0.5
            d[i, j] = d[j, i] = v
    return d<|MERGE_RESOLUTION|>--- conflicted
+++ resolved
@@ -102,11 +102,7 @@
             v *= 2
             if v > pi_half:
                 v = np.pi - v
-<<<<<<< HEAD
-            # v += 1e-6
-=======
 #             v += 1e-6
->>>>>>> a58639bd
             v **= 2
             v *= -0.5
             d[i, j] = v
@@ -126,11 +122,7 @@
             v *= 2
             if v > pi_half:
                 v = np.pi - v
-<<<<<<< HEAD
-            # v += 1e-6
-=======
 #             v += 1e-6
->>>>>>> a58639bd
             v **= 2
             v *= -0.5
             d[i, j] = d[j, i] = v
